--- conflicted
+++ resolved
@@ -1,8 +1,12 @@
-<<<<<<< HEAD
 2010-09-14 H. Doreau <henri.doreau@gmail.com>
 	* Communication.py: Added a new type of message to handle replies
 
 	* tests/CommunicationTests.py: Updated tests to use this new class
+
+	* Gateway.py: Added this runnable module that implements proxy mecanisms
+	to perform command propagation.
+
+	* test/GatewayTests.py: Added unit tests for Gateway module
 
 2010-09-10 H. Doreau <henri.doreau@gmail.com>
 	* Communication.py: Merged Channel and Driver classes to simplify the
@@ -105,29 +109,6 @@
 
 	* tests/TopologyTest.py: Added unit tests for network topology related
 	code.
-=======
-2010-08-29 S. Thiell <stephane.thiell@cea.fr>
-
-	* Task.py: Add docstring for timer's autoclose feature (trac ticket #109).
-
-	* Worker/Worker.py: Attribute 'last_errmsg' not properly initialized (trac
-	ticket #107).
-
-	* setup.py: Switch to setuptools.
-
-    * clustershell.spec.in: Fix issue on el5 with if condition when defining
-	python_sitelib.
-
-2010-08-26 S. Thiell <stephane.thiell@cea.fr>
-
-	* Packaging automation engineering and improved specfile.
-
-	* License files converted to UTF-8.
-
-2010-07-27 S. Thiell <stephane.thiell@cea.fr>
-
-	* Version 1.3 released.
->>>>>>> 8dce4ef5
 
 2010-07-21 S. Thiell <stephane.thiell@cea.fr>
 
